use std::{sync::Arc, time::{Instant, Duration}};

use indexmap::IndexMap;
use nih_plug::{nih_log, vizia::prelude::*, util::gain_to_db_fast};

#[cfg(feature = "simulate")]
use crate::effects::InputSimulator;

#[allow(unused_imports)]
use crate::effects::{AudioEffect, Overdrive, StudioReverb};
use crate::effects::{PostFX, PreFX};

pub const NUM_CHANNELS: usize = 2;

pub type Query<'a> = &'a Box<dyn AudioEffect>;
pub type QueryMut<'a> = &'a mut Box<dyn AudioEffect>;

#[derive(Debug, Lens, Clone)]
pub struct ChainData {
    pub chain: Arc<Chain>,
}

impl ChainData {
    pub fn as_mut<'a>(cx: &'a mut EventContext) -> &'a mut Chain {
        let chain = ChainData::chain.get(cx);
        unsafe { &mut *Arc::as_ptr(&chain).cast_mut() }
    }
}

impl Model for ChainData {
    fn event(&mut self, _cx: &mut EventContext, event: &mut Event) {
        let chain = unsafe { &mut *Arc::as_ptr(&self.chain).cast_mut() };
        event.map(|event, _| match event {
            ChainCommand::Insert(audio_effect) => {
                chain.insert(audio_effect.clone());
            }
            ChainCommand::InsertAt(pos, audio_effect) => {
                chain.insert_at(*pos, audio_effect.clone());
            }
            ChainCommand::Remove(effect) => {
                chain.remove(*effect);
            }
            ChainCommand::Swap(e1, e2) => {
                if chain.effects.get(*e1).is_some() && chain.effects.get(*e2).is_some() {
                    chain.effects.swap(*e1, *e2);
                }
            }
        });
    }
}

#[derive(Debug, Clone)]
pub enum ChainCommand {
    Insert(Box<dyn AudioEffect>),
    InsertAt(usize, Box<dyn AudioEffect>),
    Remove(usize),
    Swap(usize, usize),
}

#[derive(Debug, Clone)]
pub struct Chain {
    pub effects: Vec<Box<dyn AudioEffect>>,
    pub pre_fx: IndexMap<PreFX, Box<dyn AudioEffect>>,
    pub post_fx: IndexMap<PostFX, Box<dyn AudioEffect>>,
    pub in_avg_amplitude: (f32, f32),
    pub out_avg_amplitude: (f32, f32),
    pub clock: Instant,
    pub previous_duration: Duration
}

impl Chain {
    #[inline]
    pub fn process(&mut self, buffer: &mut [&mut [f32]]) {
        unsafe {
            let left: *mut &mut [f32] = std::mem::transmute(&mut buffer[0]);
            let right: *mut &mut [f32] = std::mem::transmute(&mut buffer[1]);

<<<<<<< HEAD

=======
>>>>>>> d82d2f11
            self.pre_fx
                .iter_mut()
                .for_each(|(_, fx)| fx.process((&mut *left, &mut *right)));

<<<<<<< HEAD
            self.in_avg_amplitude = Self::get_avg_amplitude((&*left, &*right));
=======
            self.in_avg_amplitude = Self::get_rms((&*left, &*right));
>>>>>>> d82d2f11

            self.effects
                .iter_mut()
                .for_each(|e| e.process((&mut *left, &mut *right)));
            self.post_fx
                .iter_mut()
                .for_each(|(_, fx)| fx.process((&mut *left, &mut *right)));

            self.out_avg_amplitude = Self::get_rms((&*left, &*right));
        }
<<<<<<< HEAD
        let d2 = self.debug_clock.elapsed();
=======
>>>>>>> d82d2f11
    }

    #[inline]
    fn get_rms(
        buffer: (&[f32], &[f32]),
    ) -> (f32, f32) {
        (
            gain_to_db_fast((buffer.0.iter().map(|sample| sample * sample).sum::<f32>() / buffer.0.len() as f32).sqrt()),
            gain_to_db_fast((buffer.1.iter().map(|sample| sample * sample).sum::<f32>() / buffer.1.len() as f32).sqrt()),
        )
    }

    #[inline]
    pub fn get_pre_fx<T: AudioEffect>(&mut self, fx: &PreFX) -> Option<&mut T> {
        self.pre_fx.get_mut(fx)?.downcast_mut::<T>()
    }

    #[inline]
    pub fn get_post_fx<T: AudioEffect>(&mut self, fx: &PostFX) -> Option<&mut T> {
        self.post_fx.get_mut(fx)?.downcast_mut::<T>()
    }

    #[inline]
    pub fn insert(&mut self, audio_effect: Box<dyn AudioEffect>) -> usize {
        self.effects.push(audio_effect);
        self.effects
            .clone()
            .into_iter()
            .enumerate()
            .last()
            .unwrap()
            .0
    }

    #[inline]
    pub fn insert_at(&mut self, index: usize, audio_effect: Box<dyn AudioEffect>) {
        self.effects.insert(index, audio_effect);
    }

    #[inline]
    pub fn remove(&mut self, index: usize) {
        if self.effects.get(index).is_some() {
            self.effects.remove(index);
        }
    }

    #[inline]
    pub fn query(&self, effect: usize) -> Option<Query> {
        let c = self.effects.get(effect)?;

        Some(c)
    }

    #[inline]
    pub fn query_mut(&mut self, effect: usize) -> Option<QueryMut> {
        let c = self.effects.get_mut(effect)?;
        Some(c)
    }

    #[inline]
    pub fn query_cast<T: AudioEffect + 'static>(&self, effect: usize) -> Option<&T> {
        self.effects.get(effect)?.as_any().downcast_ref::<T>()
    }

    #[inline]
    pub fn query_cast_mut<T: AudioEffect + 'static>(&mut self, effect: usize) -> Option<&mut T> {
        self.effects
            .get_mut(effect)?
            .as_any_mut()
            .downcast_mut::<T>()
    }

    #[inline]
    pub fn check(&self, effect: usize) -> bool {
        match self.query(effect) {
            Some(_) => true,
            None => false,
        }
    }
}

impl Default for Chain {
    fn default() -> Self {
        #[allow(unused_mut)]
        let mut chain = Chain {
            effects: vec![],
            pre_fx: IndexMap::new(),
            post_fx: IndexMap::new(),
            in_avg_amplitude: (0.0, 0.0),
            out_avg_amplitude: (0.0, 0.0),
            clock: Instant::now(),
            previous_duration: Duration::ZERO
        };

        #[cfg(feature = "simulate")]
        {
<<<<<<< HEAD
            chain.pre_fx.insert(PreFX("input-sim"), Box::new(InputSimulator::default()));
=======
            //chain.pre_fx.insert(PreFX("input-simulator"), Box::new(InputSimulator::default()));
>>>>>>> d82d2f11
        }

        chain
    }
}<|MERGE_RESOLUTION|>--- conflicted
+++ resolved
@@ -75,19 +75,11 @@
             let left: *mut &mut [f32] = std::mem::transmute(&mut buffer[0]);
             let right: *mut &mut [f32] = std::mem::transmute(&mut buffer[1]);
 
-<<<<<<< HEAD
-
-=======
->>>>>>> d82d2f11
             self.pre_fx
                 .iter_mut()
                 .for_each(|(_, fx)| fx.process((&mut *left, &mut *right)));
 
-<<<<<<< HEAD
-            self.in_avg_amplitude = Self::get_avg_amplitude((&*left, &*right));
-=======
             self.in_avg_amplitude = Self::get_rms((&*left, &*right));
->>>>>>> d82d2f11
 
             self.effects
                 .iter_mut()
@@ -98,10 +90,6 @@
 
             self.out_avg_amplitude = Self::get_rms((&*left, &*right));
         }
-<<<<<<< HEAD
-        let d2 = self.debug_clock.elapsed();
-=======
->>>>>>> d82d2f11
     }
 
     #[inline]
@@ -198,11 +186,7 @@
 
         #[cfg(feature = "simulate")]
         {
-<<<<<<< HEAD
-            chain.pre_fx.insert(PreFX("input-sim"), Box::new(InputSimulator::default()));
-=======
             //chain.pre_fx.insert(PreFX("input-simulator"), Box::new(InputSimulator::default()));
->>>>>>> d82d2f11
         }
 
         chain
