use std::f32::consts::PI;

use crate::effect::AudioEffect;


#[derive(Debug, Clone, Copy, Default)]
pub struct Overdrive {
    pub gain: f32,
    pub blend: f32,
    pub threshold: f32,
    pub volume: f32,
}

impl AudioEffect for Overdrive {
    fn process(&self, _sample: f32) -> f32 {
        let clean = _sample;
        let threshold = self.threshold * 100.0;
        let amplified = _sample * self.gain * threshold;
        let distorted = (2.0 / PI) * f32::atan(amplified);

        let output_gain = self.volume * 10.0;

        ((distorted * self.blend) + (clean * (1.0 - self.blend))) * output_gain
    }
<<<<<<< HEAD

    fn title(&self) -> String {
        "Drive".to_owned()
    }

    fn height(&self) -> f32 {
        200.0
    }

    fn as_any(&self) -> &dyn std::any::Any {
        self
    }

    fn as_mut_any(&mut self) -> &mut dyn std::any::Any {
        self
    }

    fn view(&self, cx: &mut Context, handle: &Effect) {
        create_control(cx, handle, |cx| {
            cx.add_stylesheet(include_str!("../css/overdrive.css"))
                .unwrap();
            HStack::new(cx, |cx| {
                VStack::new(cx, |cx| {
                    Knob::new(cx, 1.0, OverdriveControl::gain, false)
                        .on_changing(|cx, val| cx.emit(Message::Gain(val)));
                    Label::new(cx, "Gain");
                })
                .class("overdrive-knob-group");
                VStack::new(cx, |cx| {
                    Knob::new(cx, 1.0, OverdriveControl::threshold, false)
                        .on_changing(|cx, val| cx.emit(Message::Threshold(val)));
                    Label::new(cx, "Threshold");
                })
                .class("overdrive-knob-group");
                VStack::new(cx, |cx| {
                    Knob::new(cx, 1.0, OverdriveControl::blend, false)
                        .on_changing(|cx, val| cx.emit(Message::Blend(val)))
                        .needs_redraw();
                    Label::new(cx, "Blend");
                })
                .class("overdrive-knob-group");
                VStack::new(cx, |cx| {
                    Knob::new(cx, 1.0, OverdriveControl::volume, false)
                        .on_changing(|cx, val| cx.emit(Message::Volume(val)))
                        .needs_redraw();
                    Label::new(cx, "Volume");
                })
                .class("overdrive-knob-group");
            })
            .class("overdrive")
            .height(Pixels(self.height()));
        });
    }
=======
>>>>>>> 2e4982e3
}<|MERGE_RESOLUTION|>--- conflicted
+++ resolved
@@ -22,60 +22,4 @@
 
         ((distorted * self.blend) + (clean * (1.0 - self.blend))) * output_gain
     }
-<<<<<<< HEAD
-
-    fn title(&self) -> String {
-        "Drive".to_owned()
-    }
-
-    fn height(&self) -> f32 {
-        200.0
-    }
-
-    fn as_any(&self) -> &dyn std::any::Any {
-        self
-    }
-
-    fn as_mut_any(&mut self) -> &mut dyn std::any::Any {
-        self
-    }
-
-    fn view(&self, cx: &mut Context, handle: &Effect) {
-        create_control(cx, handle, |cx| {
-            cx.add_stylesheet(include_str!("../css/overdrive.css"))
-                .unwrap();
-            HStack::new(cx, |cx| {
-                VStack::new(cx, |cx| {
-                    Knob::new(cx, 1.0, OverdriveControl::gain, false)
-                        .on_changing(|cx, val| cx.emit(Message::Gain(val)));
-                    Label::new(cx, "Gain");
-                })
-                .class("overdrive-knob-group");
-                VStack::new(cx, |cx| {
-                    Knob::new(cx, 1.0, OverdriveControl::threshold, false)
-                        .on_changing(|cx, val| cx.emit(Message::Threshold(val)));
-                    Label::new(cx, "Threshold");
-                })
-                .class("overdrive-knob-group");
-                VStack::new(cx, |cx| {
-                    Knob::new(cx, 1.0, OverdriveControl::blend, false)
-                        .on_changing(|cx, val| cx.emit(Message::Blend(val)))
-                        .needs_redraw();
-                    Label::new(cx, "Blend");
-                })
-                .class("overdrive-knob-group");
-                VStack::new(cx, |cx| {
-                    Knob::new(cx, 1.0, OverdriveControl::volume, false)
-                        .on_changing(|cx, val| cx.emit(Message::Volume(val)))
-                        .needs_redraw();
-                    Label::new(cx, "Volume");
-                })
-                .class("overdrive-knob-group");
-            })
-            .class("overdrive")
-            .height(Pixels(self.height()));
-        });
-    }
-=======
->>>>>>> 2e4982e3
 }