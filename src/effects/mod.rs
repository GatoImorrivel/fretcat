--- conflicted
+++ resolved
@@ -1,22 +1,10 @@
 pub mod overdrive;
 mod common;
 
-<<<<<<< HEAD
-use nih_plug_iced::Element;
-
-pub mod chain;
-
-pub mod overdrive;
-
-pub trait Effect: Debug + Send + Sync {
-    fn process(&self, sample: f32) -> f32;
-    fn render(&mut self) -> Element<()>;
-=======
 use core::fmt;
 use nih_plug_vizia::vizia::prelude::*;
 
 pub trait Effect: fmt::Debug + Send + Sync {
     fn process(&self, _sample: f32) -> f32;
     fn render(&self, cx: &mut Context);
->>>>>>> 237c853b
 }